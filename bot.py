--- conflicted
+++ resolved
@@ -1,862 +1,572 @@
-<<<<<<< HEAD
-import json
-import os
-import subprocess
-import asyncio
-import logging
-from dotenv import load_dotenv
-from telegram import Update, ReplyKeyboardMarkup, KeyboardButton, InlineKeyboardButton, InlineKeyboardMarkup, InputMediaPhoto
-from telegram.ext import (
-    Application,
-    CommandHandler,
-    MessageHandler,
-    CallbackQueryHandler,
-    ConversationHandler,
-    filters,
-    ContextTypes,
-)
-
-# Настройка логирования
-logging.basicConfig(format='%(asctime)s - %(name)s - %(levelname)s - %(message)s', level=logging.INFO)
-logger = logging.getLogger(__name__)
-
-# Загрузка .env
-load_dotenv()
-logger.info("Loaded .env file")
-
-# Проверка BOT_TOKEN
-if not os.getenv("BOT_TOKEN"):
-    logger.error("BOT_TOKEN not found in environment variables")
-    raise ValueError("BOT_TOKEN not found in environment variables. Please set it in .env or PythonAnywhere Environment Variables.")
-
-# Включение/отключение поддержки фотографий
-ENABLE_PHOTOS = True  # Установи False, чтобы отключить фотографии
-
-# Состояния для ConversationHandler
-QUESTION, ANSWER, ANSWER_PHOTOS = range(3)
-EDIT_QUESTION, EDIT_FIELD, EDIT_VALUE = range(3, 6)
-
-# Постоянное клавиатурное меню
-MAIN_MENU = ReplyKeyboardMarkup(
-    [
-        [KeyboardButton("📖 Справочник")],
-        [KeyboardButton("➕ Добавить пункт"), KeyboardButton("✏️ Редактировать пункт")]
-    ],
-    resize_keyboard=True,
-    one_time_keyboard=False
-)
-
-# Чтение JSON
-def load_guide():
-    try:
-        with open('guide.json', 'r', encoding='utf-8') as f:
-            return json.load(f)
-    except FileNotFoundError:
-        logger.warning("guide.json not found, initializing empty guide")
-        return {"questions": []}
-
-# Чтение user_id из переменной окружения
-def load_users():
-    users_str = os.getenv("ALLOWED_USERS", "")
-    logger.info(f"Raw ALLOWED_USERS: '{users_str}'")
-    if not users_str:
-        logger.warning("ALLOWED_USERS is empty")
-        return []
-    try:
-        users = [int(user_id) for user_id in users_str.split(",") if user_id.strip()]
-        logger.info(f"Loaded allowed users: {users}")
-        return users
-    except ValueError as e:
-        logger.error(f"Error parsing ALLOWED_USERS: {e}")
-        return []
-
-# Сохранение JSON и синхронизация с GitHub
-def save_guide(data):
-    with open('guide.json', 'w', encoding='utf-8') as f:
-        json.dump(data, f, ensure_ascii=False, indent=2)
-    sync_with_github()
-
-def sync_with_github():
-    try:
-        # Проверяем статус
-        result = subprocess.run(["git", "status", "--porcelain"], capture_output=True, text=True)
-        if "guide.json" not in result.stdout:
-            logger.info("No changes in guide.json to commit")
-            return
-        # Сохраняем изменения
-        subprocess.run(["git", "add", "guide.json"], check=True)
-        subprocess.run(["git", "commit", "-m", "Update guide.json via bot"], check=True)
-        # Проверяем, есть ли несохранённые изменения
-        result = subprocess.run(["git", "status", "--porcelain"], capture_output=True, text=True)
-        if result.stdout:
-            logger.warning(f"Unstaged changes detected: {result.stdout}")
-            subprocess.run(["git", "add", "."], check=True)
-            subprocess.run(["git", "commit", "-m", "Commit unstaged changes before pull"], check=True)
-        # Пытаемся синхронизировать
-        subprocess.run(["git", "pull", "--rebase"], check=True)
-        subprocess.run(["git", "push", "origin", "main"], check=True)
-        logger.info("Successfully synced guide.json to GitHub")
-    except subprocess.CalledProcessError as e:
-        logger.error(f"Git sync error: {e}")
-        try:
-            # Пробуем разрешить конфликт
-            subprocess.run(["git", "rebase", "--abort"], check=True)
-            subprocess.run(["git", "pull", "--no-rebase"], check=True)
-            subprocess.run(["git", "push", "origin", "main"], check=True)
-            logger.info("Resolved git conflict and synced guide.json")
-        except subprocess.CalledProcessError as e2:
-            logger.error(f"Failed to resolve git conflict: {e2}")
-    except Exception as e:
-        logger.error(f"Unexpected error during git sync: {e}")
-
-# Проверка доступа
-def restrict_access(func):
-    async def wrapper(update: Update, context: ContextTypes.DEFAULT_TYPE, *args, **kwargs):
-        user_id = update.effective_user.id
-        logger.info(f"Checking access for user_id: {user_id}")
-        users = load_users()
-        logger.info(f"Allowed users: {users}")
-        if user_id not in users:
-            error_msg = "🚫 Доступ запрещён! Обратитесь к администратору."
-            if update.message:
-                await update.message.reply_text(error_msg, reply_markup=MAIN_MENU)
-            elif update.callback_query:
-                await update.callback_query.message.reply_text(error_msg, reply_markup=MAIN_MENU)
-            logger.warning(f"Unauthorized access attempt by user {user_id}")
-            return
-        return await func(update, context, *args, **kwargs)
-    return wrapper
-
-# Обработчик ошибок
-async def error_handler(update: Update, context: ContextTypes.DEFAULT_TYPE):
-    logger.error(f"Update {update} caused error: {context.error}")
-    if update.message:
-        await update.message.reply_text("❌ Произошла ошибка. Попробуйте снова или свяжитесь с администратором.", reply_markup=MAIN_MENU)
-    elif update.callback_query:
-        await update.callback_query.message.reply_text("❌ Произошла ошибка. Попробуйте снова или свяжитесь с администратором.", reply_markup=MAIN_MENU)
-    # Очищаем user_data при ошибке
-    context.user_data.clear()
-
-# Команда /start
-@restrict_access
-async def start(update: Update, context: ContextTypes.DEFAULT_TYPE):
-    logger.info(f"User {update.effective_user.id} started the bot")
-    context.user_data.clear()  # Очищаем user_data
-    await update.message.reply_text(
-        "Добро пожаловать в справочник техподдержки РЭСТ! 📋\nВыберите действие:",
-        reply_markup=MAIN_MENU
-    )
-
-# Команда /cancel
-@restrict_access
-async def cancel(update: Update, context: ContextTypes.DEFAULT_TYPE):
-    logger.info(f"User {update.effective_user.id} cancelled the conversation")
-    context.user_data.clear()  # Очищаем user_data
-    await update.message.reply_text(
-        "🚪 Диалог отменён. Выберите действие:",
-        reply_markup=MAIN_MENU
-    )
-    return ConversationHandler.END
-
-# Открытие справочника с пагинацией
-@restrict_access
-async def open_guide(update: Update, context: ContextTypes.DEFAULT_TYPE):
-    logger.info(f"User {update.effective_user.id} opened the guide")
-    context.user_data.clear()  # Очищаем user_data
-    guide = load_guide()
-    if not guide["questions"]:
-        await update.message.reply_text(
-            "📖 Справочник пуст. Добавьте первый пункт! ➕",
-            reply_markup=MAIN_MENU
-        )
-        return
-    page = context.user_data.get('page', 0)
-    await display_guide_page(update, context, guide, page)
-
-# Отображение страницы справочника
-async def display_guide_page(update: Update, context: ContextTypes.DEFAULT_TYPE, guide, page):
-    ITEMS_PER_PAGE = 15
-    total_items = len(guide["questions"])
-    total_pages = (total_items + ITEMS_PER_PAGE - 1) // ITEMS_PER_PAGE
-    page = max(0, min(page, total_pages - 1))  # Ограничиваем страницу
-    context.user_data['page'] = page
-    context.user_data['guide'] = guide
-
-    start_idx = page * ITEMS_PER_PAGE
-    end_idx = min(start_idx + ITEMS_PER_PAGE, total_items)
-    questions = guide["questions"][start_idx:end_idx]
-
-    keyboard = [[InlineKeyboardButton(f"📄 {q['question']}", callback_data=f'question_{q["id"]}')] for q in questions]
-    nav_buttons = []
-    if page > 0:
-        nav_buttons.append(InlineKeyboardButton("⬅️ Назад", callback_data=f'page_{page-1}'))
-    if page < total_pages - 1:
-        nav_buttons.append(InlineKeyboardButton("Вперёд ➡️", callback_data=f'page_{page+1}'))
-    if nav_buttons:
-        keyboard.append(nav_buttons)
-
-    reply_markup = InlineKeyboardMarkup(keyboard)
-    text = f"📖 Справочник (страница {page + 1}/{total_pages}):"
-    if update.message:
-        await update.message.reply_text(text, reply_markup=reply_markup)
-    elif update.callback_query:
-        await update.callback_query.message.edit_text(text, reply_markup=reply_markup)
-    logger.info(f"User {update.effective_user.id} viewed guide page {page + 1}")
-
-# Показ ответа
-@restrict_access
-async def show_answer(update: Update, context: ContextTypes.DEFAULT_TYPE):
-    query = update.callback_query
-    await query.answer()
-    question_id = int(query.data.split('_')[1])
-    logger.info(f"User {update.effective_user.id} requested answer for question ID {question_id}")
-    guide = load_guide()
-    question = next((q for q in guide["questions"] if q["id"] == question_id), None)
-    if question:
-        response = f"📄 Вопрос: {question['question']}\nОтвет: {question['answer']}"
-        # Поддержка обратной совместимости: проверяем 'photo' и 'photos'
-        photo_ids = question.get('photos', []) or ([question['photo']] if question.get('photo') else [])
-        if ENABLE_PHOTOS and photo_ids:
-            if len(photo_ids) == 1:
-                # Одна фотография
-                await query.message.reply_photo(
-                    photo=photo_ids[0],
-                    caption=response,
-                    reply_markup=MAIN_MENU
-                )
-            else:
-                # Несколько фотографий как альбом
-                media = [InputMediaPhoto(media=photo_id, caption=response if i == 0 else None) for i, photo_id in enumerate(photo_ids)]
-                await query.message.reply_media_group(media=media)
-                # Отправляем главное меню отдельным сообщением
-                await query.message.reply_text("Выберите действие:", reply_markup=MAIN_MENU)
-        else:
-            await query.message.reply_text(response, reply_markup=MAIN_MENU)
-    else:
-        await query.message.reply_text("❌ Вопрос не найден!", reply_markup=MAIN_MENU)
-    context.user_data.clear()  # Очищаем user_data
-
-# Обработка пагинации
-@restrict_access
-async def handle_pagination(update: Update, context: ContextTypes.DEFAULT_TYPE):
-    query = update.callback_query
-    await query.answer()
-    page = int(query.data.split('_')[1])
-    guide = context.user_data.get('guide', load_guide())
-    await display_guide_page(update, context, guide, page)
-
-# Поиск по ключевым словам
-@restrict_access
-async def perform_search(update: Update, context: ContextTypes.DEFAULT_TYPE):
-    keyword = update.message.text.lower()
-    logger.info(f"User {update.effective_user.id} searched for '{keyword}'")
-    guide = load_guide()
-    results = [q for q in guide["questions"] if keyword in q["question"].lower() or keyword in q["answer"].lower()]
-    if not results:
-        await update.message.reply_text(
-            "🔍 Ничего не найдено. Попробуйте другое ключевое слово!",
-            reply_markup=MAIN_MENU
-        )
-        return
-    context.user_data['guide'] = {"questions": results}
-    context.user_data['page'] = 0
-    await display_guide_page(update, context, {"questions": results}, 0)
-
-# Добавление пункта
-@restrict_access
-async def add_point(update: Update, context: ContextTypes.DEFAULT_TYPE):
-    logger.info(f"User {update.effective_user.id} started adding a new point")
-    context.user_data.clear()  # Очищаем user_data
-    context.user_data['photos'] = []  # Инициализируем список для фотографий
-    context.user_data['media_group_id'] = None
-    context.user_data['last_photo_time'] = None
-    await update.message.reply_text(
-        "➕ Введите вопрос (например, 'Ошибка входа в систему'):\n(Напишите /cancel для отмены)",
-        reply_markup=ReplyKeyboardMarkup([["/cancel"]], resize_keyboard=True)
-    )
-    return QUESTION
-
-@restrict_access
-async def receive_question(update: Update, context: ContextTypes.DEFAULT_TYPE):
-    context.user_data['new_question'] = update.message.text
-    logger.info(f"User {update.effective_user.id} entered question: {update.message.text}")
-    prompt = "Введите подсказку для решения"
-    if ENABLE_PHOTOS:
-        prompt += " (или отправьте фото/альбом с подписью)"
-    prompt += ":\n(Напишите /cancel для отмены)"
-    await update.message.reply_text(
-        prompt,
-        reply_markup=ReplyKeyboardMarkup([["/cancel"]], resize_keyboard=True)
-    )
-    return ANSWER
-
-@restrict_access
-async def receive_answer(update: Update, context: ContextTypes.DEFAULT_TYPE):
-    # Сохраняем текст ответа
-    context.user_data['answer'] = update.message.caption if update.message.photo else update.message.text if update.message.text else ""
-    if ENABLE_PHOTOS and update.message.photo:
-        # Проверяем, является ли сообщение частью альбома
-        if update.message.media_group_id:
-            context.user_data['media_group_id'] = update.message.media_group_id
-            context.user_data['photos'].append(update.message.photo[-1].file_id)
-            context.user_data['last_photo_time'] = update.message.date
-            logger.info(f"User {update.effective_user.id} added photo to media group {update.message.media_group_id}: {update.message.photo[-1].file_id}")
-            # Запускаем таймер для завершения альбома
-            asyncio.create_task(check_album_timeout(update, context))
-            return ANSWER_PHOTOS
-        else:
-            # Одиночная фотография
-            context.user_data['photos'] = [update.message.photo[-1].file_id]
-            logger.info(f"User {update.effective_user.id} added single photo: {context.user_data['photos']}")
-    # Сохраняем пункт, если нет альбома или это текстовый ответ
-    await save_new_point(update, context)
-    return ConversationHandler.END
-
-async def check_album_timeout(update: Update, context: ContextTypes.DEFAULT_TYPE):
-    # Ждём 2 секунды, чтобы собрать все фотографии альбома
-    await asyncio.sleep(2)
-    if context.user_data.get('last_photo_time') == update.message.date:
-        logger.info(f"User {update.effective_user.id} finished album for media group {context.user_data.get('media_group_id')}")
-        await save_new_point(update, context, send_message=True)
-        context.user_data.clear()  # Очищаем user_data после отправки
-        return ConversationHandler.END
-    return None
-
-async def save_new_point(update: Update, context: ContextTypes.DEFAULT_TYPE, send_message: bool = False):
-    guide = load_guide()
-    new_id = max([q["id"] for q in guide["questions"]], default=0) + 1
-    new_point = {
-        "id": new_id,
-        "question": context.user_data['new_question'],
-        "answer": context.user_data['answer']
-    }
-    if ENABLE_PHOTOS and context.user_data['photos']:
-        new_point['photos'] = context.user_data['photos']
-        logger.info(f"User {update.effective_user.id} added photos: {new_point['photos']}")
-    guide["questions"].append(new_point)
-    save_guide(guide)
-    logger.info(f"User {update.effective_user.id} added new point: {new_point['question']}")
-    if send_message or not context.user_data.get('media_group_id'):
-        await update.message.reply_text(
-            f"➕ Пункт добавлен!\nВопрос: {new_point['question']}",
-            reply_markup=MAIN_MENU
-        )
-
-@restrict_access
-async def receive_answer_photos(update: Update, context: ContextTypes.DEFAULT_TYPE):
-    if update.message.media_group_id == context.user_data.get('media_group_id'):
-        context.user_data['photos'].append(update.message.photo[-1].file_id)
-        context.user_data['last_photo_time'] = update.message.date
-        logger.info(f"User {update.effective_user.id} added photo to media group: {update.message.photo[-1].file_id}")
-        # Перезапускаем таймер
-        asyncio.create_task(check_album_timeout(update, context))
-        return ANSWER_PHOTOS
-    # Если получено сообщение с новым media_group_id или без него, сохраняем текущий пункт
-    await save_new_point(update, context, send_message=True)
-    return ConversationHandler.END
-
-# Редактирование пункта
-@restrict_access
-async def edit_point(update: Update, context: ContextTypes.DEFAULT_TYPE):
-    logger.info(f"User {update.effective_user.id} started editing a point")
-    context.user_data.clear()  # Очищаем user_data
-    guide = load_guide()
-    if not guide["questions"]:
-        await update.message.reply_text(
-            "📖 Справочник пуст. Нечего редактировать! ➕",
-            reply_markup=MAIN_MENU
-        )
-        return
-    context.user_data['guide'] = guide
-    context.user_data['page'] = 0
-    await display_edit_page(update, context, guide, 0)
-    return EDIT_QUESTION
-
-# Отображение страницы для редактирования
-async def display_edit_page(update: Update, context: ContextTypes.DEFAULT_TYPE, guide, page):
-    ITEMS_PER_PAGE = 15
-    total_items = len(guide["questions"])
-    total_pages = (total_items + ITEMS_PER_PAGE - 1) // ITEMS_PER_PAGE
-    page = max(0, min(page, total_pages - 1))  # Ограничиваем страницу
-    context.user_data['page'] = page
-    context.user_data['guide'] = guide
-
-    start_idx = page * ITEMS_PER_PAGE
-    end_idx = min(start_idx + ITEMS_PER_PAGE, total_items)
-    questions = guide["questions"][start_idx:end_idx]
-
-    keyboard = [[InlineKeyboardButton(f"📄 {q['question']}", callback_data=f'edit_question_{q["id"]}')] for q in questions]
-    nav_buttons = []
-    if page > 0:
-        nav_buttons.append(InlineKeyboardButton("⬅️ Назад", callback_data=f'edit_page_{page-1}'))
-    if page < total_pages - 1:
-        nav_buttons.append(InlineKeyboardButton("Вперёд ➡️", callback_data=f'edit_page_{page+1}'))
-    nav_buttons.append(InlineKeyboardButton("🚪 Отмена", callback_data='cancel_edit'))
-    keyboard.append(nav_buttons)
-
-    reply_markup = InlineKeyboardMarkup(keyboard)
-    text = f"✏️ Выберите вопрос для редактирования (страница {page + 1}/{total_pages}):"
-    if update.message:
-        await update.message.reply_text(text, reply_markup=reply_markup)
-    elif update.callback_query:
-        await update.callback_query.message.edit_text(text, reply_markup=reply_markup)
-    logger.info(f"User {update.effective_user.id} viewed edit page {page + 1}")
-
-# Обработка пагинации для редактирования
-@restrict_access
-async def handle_edit_pagination(update: Update, context: ContextTypes.DEFAULT_TYPE):
-    query = update.callback_query
-    await query.answer()
-    if query.data == 'cancel_edit':
-        context.user_data.clear()
-        await query.message.reply_text("🚪 Редактирование отменено.", reply_markup=MAIN_MENU)
-        return ConversationHandler.END
-    page = int(query.data.split('_')[2])
-    guide = context.user_data.get('guide', load_guide())
-    await display_edit_page(update, context, guide, page)
-    return EDIT_QUESTION
-
-@restrict_access
-async def select_edit_question(update: Update, context: ContextTypes.DEFAULT_TYPE):
-    query = update.callback_query
-    await query.answer()
-    context.user_data['edit_question_id'] = int(query.data.split('_')[2])
-    logger.info(f"User {update.effective_user.id} selected question ID {context.user_data['edit_question_id']} for editing")
-    keyboard = [
-        [InlineKeyboardButton("Изменить вопрос", callback_data='edit_field_question')],
-        [InlineKeyboardButton("Изменить ответ", callback_data='edit_field_answer')],
-        [InlineKeyboardButton("Удалить пункт", callback_data='edit_field_delete')]
-    ]
-    if ENABLE_PHOTOS:
-        keyboard.insert(2, [InlineKeyboardButton("Добавить/изменить фото", callback_data='edit_field_photo')])
-    keyboard.append([InlineKeyboardButton("🚪 Отмена", callback_data='cancel_edit')])
-    reply_markup = InlineKeyboardMarkup(keyboard)
-    await query.message.reply_text("✏️ Что хотите изменить?", reply_markup=reply_markup)
-    return EDIT_FIELD
-
-@restrict_access
-async def receive_edit_field(update: Update, context: ContextTypes.DEFAULT_TYPE):
-    query = update.callback_query
-    await query.answer()
-    if query.data == 'cancel_edit':
-        context.user_data.clear()
-        await query.message.reply_text("🚪 Редактирование отменено.", reply_markup=MAIN_MENU)
-        return ConversationHandler.END
-    context.user_data['edit_field'] = query.data
-    logger.info(f"User {update.effective_user.id} chose to edit field: {query.data}")
-    if query.data == 'edit_field_delete':
-        guide = load_guide()
-        question_id = context.user_data['edit_question_id']
-        guide["questions"] = [q for q in guide["questions"] if q["id"] != question_id]
-        save_guide(guide)
-        context.user_data.clear()  # Очищаем user_data
-        await query.message.reply_text("🗑️ Пункт удалён!", reply_markup=MAIN_MENU)
-        return ConversationHandler.END
-    field = "вопрос" if query.data == 'edit_field_question' else "ответ" if query.data == 'edit_field_answer' else "фото/альбом"
-    prompt = f"✏️ Введите новый {field}:\n(Напишите /cancel для отмены)"
-    await query.message.reply_text(
-        prompt,
-        reply_markup=ReplyKeyboardMarkup([["/cancel"]], resize_keyboard=True)
-    )
-    return EDIT_VALUE
-
-@restrict_access
-async def receive_edit_value(update: Update, context: ContextTypes.DEFAULT_TYPE):
-    guide = load_guide()
-    question_id = context.user_data['edit_question_id']
-    field = context.user_data['edit_field']
-    for q in guide["questions"]:
-        if q["id"] == question_id:
-            if field == 'edit_field_question':
-                q['question'] = update.message.text
-            elif field == 'edit_field_answer':
-                q['answer'] = update.message.text
-            elif field == 'edit_field_photo' and ENABLE_PHOTOS:
-                if update.message.photo:
-                    q['photos'] = [update.message.photo[-1].file_id]
-                    logger.info(f"User {update.effective_user.id} updated photo(s) for question ID {question_id}: {q['photos']}")
-                    q.pop('photo', None)  # Удаляем старое поле 'photo'
-                else:
-                    await update.message.reply_text(
-                        "❌ Пожалуйста, отправьте фото или альбом!\n(Напишите /cancel для отмены)",
-                        reply_markup=ReplyKeyboardMarkup([["/cancel"]], resize_keyboard=True)
-                    )
-                    return
-            break
-    save_guide(guide)
-    logger.info(f"User {update.effective_user.id} updated {field} for question ID {question_id}")
-    context.user_data.clear()  # Очищаем user_data
-    await update.message.reply_text(
-        f"✏️ {field.replace('edit_field_', '').capitalize()} обновлён!",
-        reply_markup=MAIN_MENU
-    )
-    return ConversationHandler.END
-
-# Обработчик неподдерживаемых сообщений
-@restrict_access
-async def handle_invalid_input(update: Update, context: ContextTypes.DEFAULT_TYPE):
-    logger.warning(f"User {update.effective_user.id} sent invalid input in conversation state")
-    await update.message.reply_text(
-        "❌ Пожалуйста, отправьте текст или фото/альбом (для ответа/фото)!\n(Напишите /cancel для отмены)",
-        reply_markup=ReplyKeyboardMarkup([["/cancel"]], resize_keyboard=True)
-    )
-
-# Запуск бота
-async def main():
-    application = Application.builder().token(os.getenv("BOT_TOKEN")).build()
-    application.add_error_handler(error_handler)
-    application.add_handler(CommandHandler("start", start))
-    application.add_handler(CommandHandler("cancel", cancel))
-    application.add_handler(MessageHandler(filters.Regex(r'^📖 Справочник$'), open_guide))
-    application.add_handler(CallbackQueryHandler(show_answer, pattern='^question_.*$'))
-    application.add_handler(CallbackQueryHandler(handle_pagination, pattern='^page_.*$'))
-    add_conv = ConversationHandler(
-        entry_points=[MessageHandler(filters.Regex(r'^➕ Добавить пункт$'), add_point)],
-        states={
-            QUESTION: [MessageHandler(filters.TEXT & ~filters.COMMAND, receive_question)],
-            ANSWER: [
-                MessageHandler(filters.TEXT & ~filters.COMMAND, receive_answer),
-                MessageHandler(filters.PHOTO, receive_answer) if ENABLE_PHOTOS else None,
-                MessageHandler(~(filters.TEXT | filters.PHOTO) & ~filters.COMMAND, handle_invalid_input)
-            ],
-            ANSWER_PHOTOS: [
-                MessageHandler(filters.PHOTO, receive_answer_photos) if ENABLE_PHOTOS else None,
-                MessageHandler(filters.TEXT & ~filters.COMMAND, receive_answer),
-                MessageHandler(~(filters.TEXT | filters.PHOTO) & ~filters.COMMAND, handle_invalid_input)
-            ]
-        },
-        fallbacks=[CommandHandler("cancel", cancel)],
-        per_user=True,
-        per_chat=True,
-        allow_reentry=True  # Разрешаем повторный вход
-    )
-    application.add_handler(add_conv)
-    edit_conv = ConversationHandler(
-        entry_points=[MessageHandler(filters.Regex(r'^✏️ Редактировать пункт$'), edit_point)],
-        states={
-            EDIT_QUESTION: [
-                CallbackQueryHandler(select_edit_question, pattern='^edit_question_.*$'),
-                CallbackQueryHandler(handle_edit_pagination, pattern='^(edit_page_.*|cancel_edit)$')
-            ],
-            EDIT_FIELD: [CallbackQueryHandler(receive_edit_field, pattern='^(edit_field_.*|cancel_edit)$')],
-            EDIT_VALUE: [
-                MessageHandler(filters.TEXT & ~filters.COMMAND, receive_edit_value),
-                MessageHandler(filters.PHOTO, receive_edit_value) if ENABLE_PHOTOS else None,
-                MessageHandler(~(filters.TEXT | filters.PHOTO) & ~filters.COMMAND, handle_invalid_input)
-            ]
-        },
-        fallbacks=[CommandHandler("cancel", cancel)],
-        per_user=True,
-        per_chat=True,
-        allow_reentry=True  # Разрешаем повторный вход
-    )
-    application.add_handler(edit_conv)
-    application.add_handler(MessageHandler(filters.TEXT & ~filters.COMMAND & ~filters.Regex(r'^(📖 Справочник|➕ Добавить пункт|✏️ Редактировать пункт)$'), perform_search))
-    await application.initialize()
-    await application.start()
-    await application.updater.start_polling()
-    logger.info("Bot is running...")
-    # Keep the bot running until interrupted
-    try:
-        while True:
-            await asyncio.sleep(3600)  # Sleep for an hour to keep the event loop alive
-    except KeyboardInterrupt:
-        await application.stop()
-        await application.updater.stop()
-
-if __name__ == '__main__':
-=======
-import json
-import os
-import subprocess
-import random
-import asyncio
-import logging
-from dotenv import load_dotenv
-from telegram import Update, InlineKeyboardButton, InlineKeyboardMarkup
-from telegram.ext import (
-    Application,
-    CommandHandler,
-    CallbackQueryHandler,
-    MessageHandler,
-    ConversationHandler,
-    filters,
-    ContextTypes,
-)
-
-# Настройка логирования
-logging.basicConfig(format='%(asctime)s - %(name)s - %(levelname)s - %(message)s', level=logging.INFO)
-logger = logging.getLogger(__name__)
-
-# Загрузка .env
-load_dotenv()
-
-# Проверка BOT_TOKEN
-if not os.getenv("BOT_TOKEN"):
-    raise ValueError("BOT_TOKEN not found in environment variables. Please set it in .env or PythonAnywhere Environment Variables.")
-
-# Состояния для ConversationHandler
-QUESTION, ANSWER = range(2)
-EDIT_QUESTION, EDIT_FIELD, EDIT_VALUE = range(3)
-
-# Чтение JSON
-def load_guide():
-    try:
-        with open('guide.json', 'r', encoding='utf-8') as f:
-            return json.load(f)
-    except FileNotFoundError:
-        return {"questions": []}
-
-def load_jokes():
-    try:
-        with open('jokes.json', 'r', encoding='utf-8') as f:
-            return json.load(f)
-    except FileNotFoundError:
-        return {"jokes": []}
-
-# Чтение user_id из переменной окружения
-def load_users():
-    users_str = os.getenv("ALLOWED_USERS", "")
-    if not users_str:
-        return []
-    try:
-        return [int(user_id) for user_id in users_str.split(",")]
-    except ValueError:
-        logger.error("ALLOWED_USERS contains invalid user IDs. Expected comma-separated integers.")
-        return []
-
-# Сохранение JSON и синхронизация с GitHub
-def save_guide(data):
-    with open('guide.json', 'w', encoding='utf-8') as f:
-        json.dump(data, f, ensure_ascii=False, indent=2)
-    sync_with_github()
-
-def sync_with_github():
-    try:
-        result = subprocess.run(["git", "status", "--porcelain"], capture_output=True, text=True)
-        if "guide.json" not in result.stdout:
-            logger.info("No changes in guide.json to commit.")
-            return
-        subprocess.run(["git", "add", "guide.json"], check=True)
-        subprocess.run(["git", "commit", "-m", "Update guide.json via bot"], check=True)
-        subprocess.run(["git", "push", "origin", "main"], check=True)
-        logger.info("Successfully synced guide.json to GitHub.")
-    except subprocess.CalledProcessError as e:
-        logger.error(f"Git sync error: {e}")
-    except Exception as e:
-        logger.error(f"Unexpected error during git sync: {e}")
-
-# Проверка доступа
-def restrict_access(func):
-    async def wrapper(update: Update, context: ContextTypes.DEFAULT_TYPE, *args, **kwargs):
-        user_id = update.effective_user.id
-        users = load_users()
-        if user_id not in users:
-            if update.message:
-                await update.message.reply_text("🚫 Доступ запрещён! Обратитесь к администратору.")
-            elif update.callback_query:
-                await update.callback_query.message.reply_text("🚫 Доступ запрещён! Обратитесь к администратору.")
-            logger.warning(f"Unauthorized access attempt by user {user_id}")
-            return
-        return await func(update, context, *args, **kwargs)
-    return wrapper
-
-# Команда /start
-@restrict_access
-async def start(update: Update, context: ContextTypes.DEFAULT_TYPE):
-    logger.info(f"User {update.effective_user.id} started the bot")
-    jokes = load_jokes()
-    joke = random.choice(jokes["jokes"]) if jokes["jokes"] else "Справочник готов к работе! 😄"
-    keyboard = [
-        [InlineKeyboardButton("📖 Открыть справочник", callback_data='open_guide')],
-        [InlineKeyboardButton("➕ Добавить пункт", callback_data='add_point')],
-        [InlineKeyboardButton("✏️ Редактировать пункт", callback_data='edit_point')]
-    ]
-    reply_markup = InlineKeyboardMarkup(keyboard)
-    await update.message.reply_text(f"Добро пожаловать в справочник техподдержки РЭСТ! 📋\n[Шутка: {joke}]", reply_markup=reply_markup)
-
-# Команда /cancel
-@restrict_access
-async def cancel(update: Update, context: ContextTypes.DEFAULT_TYPE):
-    logger.info(f"User {update.effective_user.id} cancelled the conversation")
-    await update.message.reply_text("🚪 Диалог отменён. Напишите /start для возврата в меню.")
-    return ConversationHandler.END
-
-# Открытие справочника
-@restrict_access
-async def open_guide(update: Update, context: ContextTypes.DEFAULT_TYPE):
-    query = update.callback_query
-    await query.answer()
-    logger.info(f"User {update.effective_user.id} opened the guide")
-    guide = load_guide()
-    if not guide["questions"]:
-        await query.message.reply_text("📖 Справочник пуст. Добавьте первый пункт! ➕")
-        return
-    keyboard = [[InlineKeyboardButton(f"📄 {q['question']}", callback_data=f'question_{q["id"]}')] for q in guide["questions"]]
-    reply_markup = InlineKeyboardMarkup(keyboard)
-    jokes = load_jokes()
-    joke = random.choice(jokes["jokes"]) if jokes["jokes"] else "Выберите вопрос!"
-    await query.message.reply_text(f"📖 Справочник:\n[Шутка: {joke}]", reply_markup=reply_markup)
-
-# Показ ответа
-@restrict_access
-async def show_answer(update: Update, context: ContextTypes.DEFAULT_TYPE):
-    query = update.callback_query
-    await query.answer()
-    question_id = int(query.data.split('_')[1])
-    logger.info(f"User {update.effective_user.id} requested answer for question ID {question_id}")
-    guide = load_guide()
-    question = next((q for q in guide["questions"] if q["id"] == question_id), None)
-    if question:
-        await query.message.reply_text(f"📄 Вопрос: {question['question']}\nОтвет: {question['answer']}")
-    else:
-        await query.message.reply_text("❌ Вопрос не найден!")
-
-# Поиск по ключевым словам
-@restrict_access
-async def perform_search(update: Update, context: ContextTypes.DEFAULT_TYPE):
-    keyword = update.message.text.lower()
-    logger.info(f"User {update.effective_user.id} searched for '{keyword}'")
-    guide = load_guide()
-    results = [q for q in guide["questions"] if keyword in q["question"].lower() or keyword in q["answer"].lower()]
-    if not results:
-        await update.message.reply_text("🔍 Ничего не найдено. Попробуйте другое ключевое слово!")
-        return
-    keyboard = [[InlineKeyboardButton(f"📄 {q['question']}", callback_data=f'question_{q["id"]}')] for q in results]
-    reply_markup = InlineKeyboardMarkup(keyboard)
-    await update.message.reply_text(f"🔍 Результаты поиска для '{keyword}':", reply_markup=reply_markup)
-
-# Добавление пункта
-@restrict_access
-async def add_point(update: Update, context: ContextTypes.DEFAULT_TYPE):
-    query = update.callback_query
-    await query.answer()
-    logger.info(f"User {update.effective_user.id} started adding a new point")
-    await query.message.reply_text("➕ Введите вопрос (например, 'Ошибка входа в систему'):\n(Напишите /cancel для отмены)")
-    return QUESTION
-
-@restrict_access
-async def receive_question(update: Update, context: ContextTypes.DEFAULT_TYPE):
-    context.user_data['new_question'] = update.message.text
-    logger.info(f"User {update.effective_user.id} entered question: {update.message.text}")
-    await update.message.reply_text("Введите подсказку для решения:\n(Напишите /cancel для отмены)")
-    return ANSWER
-
-@restrict_access
-async def receive_answer(update: Update, context: ContextTypes.DEFAULT_TYPE):
-    guide = load_guide()
-    new_id = max([q["id"] for q in guide["questions"]], default=0) + 1
-    new_point = {
-        "id": new_id,
-        "question": context.user_data['new_question'],
-        "answer": update.message.text
-    }
-    guide["questions"].append(new_point)
-    save_guide(guide)
-    logger.info(f"User {update.effective_user.id} added new point: {new_point['question']}")
-    await update.message.reply_text(f"➕ Пункт добавлен!\nВопрос: {new_point['question']}")
-    return ConversationHandler.END
-
-# Редактирование пункта
-@restrict_access
-async def edit_point(update: Update, context: ContextTypes.DEFAULT_TYPE):
-    query = update.callback_query
-    await query.answer()
-    logger.info(f"User {update.effective_user.id} started editing a point")
-    guide = load_guide()
-    if not guide["questions"]:
-        await query.message.reply_text("📖 Справочник пуст. Нечего редактировать! ➕")
-        return
-    keyboard = [[InlineKeyboardButton(f"📄 {q['question']}", callback_data=f'edit_question_{q["id"]}')] for q in guide["questions"]]
-    reply_markup = InlineKeyboardMarkup(keyboard)
-    await query.message.reply_text("✏️ Выберите вопрос для редактирования:\n(Напишите /cancel для отмены)", reply_markup=reply_markup)
-    return EDIT_QUESTION
-
-@restrict_access
-async def select_edit_field(update: Update, context: ContextTypes.DEFAULT_TYPE):
-    query = update.callback_query
-    await query.answer()
-    context.user_data['edit_question_id'] = int(query.data.split('_')[2])
-    logger.info(f"User {update.effective_user.id} selected question ID {context.user_data['edit_question_id']} for editing")
-    keyboard = [
-        [InlineKeyboardButton("Изменить вопрос", callback_data='edit_field_question')],
-        [InlineKeyboardButton("Изменить ответ", callback_data='edit_field_answer')],
-        [InlineKeyboardButton("Удалить пункт", callback_data='edit_field_delete')]
-    ]
-    reply_markup = InlineKeyboardMarkup(keyboard)
-    await query.message.reply_text("✏️ Что хотите изменить?\n(Напишите /cancel для отмены)", reply_markup=reply_markup)
-    return EDIT_FIELD
-
-@restrict_access
-async def receive_edit_field(update: Update, context: ContextTypes.DEFAULT_TYPE):
-    query = update.callback_query
-    await query.answer()
-    context.user_data['edit_field'] = query.data
-    logger.info(f"User {update.effective_user.id} chose to edit field: {query.data}")
-    if query.data == 'edit_field_delete':
-        guide = load_guide()
-        question_id = context.user_data['edit_question_id']
-        guide["questions"] = [q for q in guide["questions"] if q["id"] != question_id]
-        save_guide(guide)
-        await query.message.reply_text("🗑️ Пункт удалён!")
-        return ConversationHandler.END
-    field = "вопрос" if query.data == 'edit_field_question' else "ответ"
-    await query.message.reply_text(f"✏️ Введите новый {field}:\n(Напишите /cancel для отмены)")
-    return EDIT_VALUE
-
-@restrict_access
-async def receive_edit_value(update: Update, context: ContextTypes.DEFAULT_TYPE):
-    guide = load_guide()
-    question_id = context.user_data['edit_question_id']
-    field = "question" if context.user_data['edit_field'] == 'edit_field_question' else "answer"
-    for q in guide["questions"]:
-        if q["id"] == question_id:
-            q[field] = update.message.text
-            break
-    save_guide(guide)
-    logger.info(f"User {update.effective_user.id} updated {field} for question ID {question_id}")
-    await update.message.reply_text(f"✏️ {field.capitalize()} обновлён!")
-    return ConversationHandler.END
-
-# Запуск бота
-async def main():
-    application = Application.builder().token(os.getenv("BOT_TOKEN")).build()
-    application.add_handler(CommandHandler("start", start))
-    application.add_handler(CommandHandler("cancel", cancel))
-    application.add_handler(CallbackQueryHandler(open_guide, pattern='open_guide'))
-    application.add_handler(CallbackQueryHandler(show_answer, pattern='question_.*'))
-    add_conv = ConversationHandler(
-        entry_points=[CallbackQueryHandler(add_point, pattern='add_point')],
-        states={
-            QUESTION: [MessageHandler(filters.TEXT & ~filters.COMMAND, receive_question)],
-            ANSWER: [MessageHandler(filters.TEXT & ~filters.COMMAND, receive_answer)]
-        },
-        fallbacks=[CommandHandler("cancel", cancel)]
-    )
-    application.add_handler(add_conv)
-    edit_conv = ConversationHandler(
-        entry_points=[CallbackQueryHandler(edit_point, pattern='edit_point')],
-        states={
-            EDIT_QUESTION: [CallbackQueryHandler(select_edit_field, pattern='edit_question_.*')],
-            EDIT_FIELD: [CallbackQueryHandler(receive_edit_field, pattern='edit_field_.*')],
-            EDIT_VALUE: [MessageHandler(filters.TEXT & ~filters.COMMAND, receive_edit_value)]
-        },
-        fallbacks=[CommandHandler("cancel", cancel)]
-    )
-    application.add_handler(edit_conv)
-    application.add_handler(MessageHandler(filters.TEXT & ~filters.COMMAND, perform_search))
-    await application.initialize()
-    await application.start()
-    await application.updater.start_polling()
-    logger.info("Bot is running...")
-    # Keep the bot running until interrupted
-    try:
-        while True:
-            await asyncio.sleep(3600)  # Sleep for an hour to keep the event loop alive
-    except KeyboardInterrupt:
-        await application.stop()
-        await application.updater.stop()
-
-if __name__ == '__main__':
->>>>>>> 4a66da36
+import json
+import os
+import subprocess
+import asyncio
+import logging
+from dotenv import load_dotenv
+from telegram import Update, ReplyKeyboardMarkup, KeyboardButton, InlineKeyboardButton, InlineKeyboardMarkup, InputMediaPhoto
+from telegram.ext import (
+    Application,
+    CommandHandler,
+    MessageHandler,
+    CallbackQueryHandler,
+    ConversationHandler,
+    filters,
+    ContextTypes,
+)
+
+# Настройка логирования
+logging.basicConfig(format='%(asctime)s - %(name)s - %(levelname)s - %(message)s', level=logging.INFO)
+logger = logging.getLogger(__name__)
+
+# Загрузка .env
+load_dotenv()
+logger.info("Loaded .env file")
+
+# Проверка BOT_TOKEN
+if not os.getenv("BOT_TOKEN"):
+    logger.error("BOT_TOKEN not found in environment variables")
+    raise ValueError("BOT_TOKEN not found in environment variables. Please set it in .env or PythonAnywhere Environment Variables.")
+
+# Включение/отключение поддержки фотографий
+ENABLE_PHOTOS = True  # Установи False, чтобы отключить фотографии
+
+# Состояния для ConversationHandler
+QUESTION, ANSWER, ANSWER_PHOTOS = range(3)
+EDIT_QUESTION, EDIT_FIELD, EDIT_VALUE = range(3, 6)
+
+# Постоянное клавиатурное меню
+MAIN_MENU = ReplyKeyboardMarkup(
+    [
+        [KeyboardButton("📖 Справочник")],
+        [KeyboardButton("➕ Добавить пункт"), KeyboardButton("✏️ Редактировать пункт")]
+    ],
+    resize_keyboard=True,
+    one_time_keyboard=False
+)
+
+# Чтение JSON
+def load_guide():
+    try:
+        with open('guide.json', 'r', encoding='utf-8') as f:
+            return json.load(f)
+    except FileNotFoundError:
+        logger.warning("guide.json not found, initializing empty guide")
+        return {"questions": []}
+
+# Чтение user_id из переменной окружения
+def load_users():
+    users_str = os.getenv("ALLOWED_USERS", "")
+    logger.info(f"Raw ALLOWED_USERS: '{users_str}'")
+    if not users_str:
+        logger.warning("ALLOWED_USERS is empty")
+        return []
+    try:
+        users = [int(user_id) for user_id in users_str.split(",") if user_id.strip()]
+        logger.info(f"Loaded allowed users: {users}")
+        return users
+    except ValueError as e:
+        logger.error(f"Error parsing ALLOWED_USERS: {e}")
+        return []
+
+# Сохранение JSON и синхронизация с GitHub
+def save_guide(data):
+    with open('guide.json', 'w', encoding='utf-8') as f:
+        json.dump(data, f, ensure_ascii=False, indent=2)
+    sync_with_github()
+
+def sync_with_github():
+    try:
+        # Проверяем статус
+        result = subprocess.run(["git", "status", "--porcelain"], capture_output=True, text=True)
+        if not result.stdout:
+            logger.info("No changes in working directory to commit")
+            return
+        # Сохраняем все изменения
+        subprocess.run(["git", "add", "."], check=True)
+        subprocess.run(["git", "commit", "-m", "Update guide.json via bot"], check=True)
+        # Синхронизируем
+        subprocess.run(["git", "pull", "--rebase"], check=True)
+        subprocess.run(["git", "push", "origin", "main"], check=True)
+        logger.info("Successfully synced guide.json to GitHub")
+    except subprocess.CalledProcessError as e:
+        logger.error(f"Git sync error: {e}")
+        try:
+            # Пробуем разрешить конфликт
+            subprocess.run(["git", "rebase", "--abort"], check=True)
+            subprocess.run(["git", "pull", "--no-rebase"], check=True)
+            subprocess.run(["git", "push", "origin", "main"], check=True)
+            logger.info("Resolved git conflict and synced guide.json")
+        except subprocess.CalledProcessError as e2:
+            logger.error(f"Failed to resolve git conflict: {e2}")
+    except Exception as e:
+        logger.error(f"Unexpected error during git sync: {e}")
+
+# Проверка доступа
+def restrict_access(func):
+    async def wrapper(update: Update, context: ContextTypes.DEFAULT_TYPE, *args, **kwargs):
+        user_id = update.effective_user.id
+        logger.info(f"Checking access for user_id: {user_id}")
+        users = load_users()
+        logger.info(f"Allowed users: {users}")
+        if user_id not in users:
+            error_msg = "🚫 Доступ запрещён! Обратитесь к администратору."
+            if update.message:
+                await update.message.reply_text(error_msg, reply_markup=MAIN_MENU)
+            elif update.callback_query:
+                await update.callback_query.message.reply_text(error_msg, reply_markup=MAIN_MENU)
+            logger.warning(f"Unauthorized access attempt by user {user_id}")
+            return
+        return await func(update, context, *args, **kwargs)
+    return wrapper
+
+# Обработчик ошибок
+async def error_handler(update: Update, context: ContextTypes.DEFAULT_TYPE):
+    logger.error(f"Update {update} caused error: {context.error}")
+    if update.message:
+        await update.message.reply_text("❌ Произошла ошибка. Попробуйте снова или свяжитесь с администратором.", reply_markup=MAIN_MENU)
+    elif update.callback_query:
+        await update.callback_query.message.reply_text("❌ Произошла ошибка. Попробуйте снова или свяжитесь с администратором.", reply_markup=MAIN_MENU)
+    # Очищаем user_data при ошибке
+    context.user_data.clear()
+
+# Команда /start
+@restrict_access
+async def start(update: Update, context: ContextTypes.DEFAULT_TYPE):
+    logger.info(f"User {update.effective_user.id} started the bot")
+    context.user_data.clear()  # Очищаем user_data
+    await update.message.reply_text(
+        "Добро пожаловать в справочник техподдержки РЭСТ! 📋\nВыберите действие:",
+        reply_markup=MAIN_MENU
+    )
+
+# Команда /cancel
+@restrict_access
+async def cancel(update: Update, context: ContextTypes.DEFAULT_TYPE):
+    logger.info(f"User {update.effective_user.id} cancelled the conversation")
+    context.user_data.clear()  # Очищаем user_data
+    await update.message.reply_text(
+        "🚪 Диалог отменён. Выберите действие:",
+        reply_markup=MAIN_MENU
+    )
+    return ConversationHandler.END
+
+# Открытие справочника с пагинацией
+@restrict_access
+async def open_guide(update: Update, context: ContextTypes.DEFAULT_TYPE):
+    logger.info(f"User {update.effective_user.id} opened the guide")
+    context.user_data.clear()  # Очищаем user_data
+    guide = load_guide()
+    if not guide["questions"]:
+        await update.message.reply_text(
+            "📖 Справочник пуст. Добавьте первый пункт! ➕",
+            reply_markup=MAIN_MENU
+        )
+        return
+    page = context.user_data.get('page', 0)
+    await display_guide_page(update, context, guide, page)
+
+# Отображение страницы справочника
+async def display_guide_page(update: Update, context: ContextTypes.DEFAULT_TYPE, guide, page):
+    ITEMS_PER_PAGE = 15
+    total_items = len(guide["questions"])
+    total_pages = (total_items + ITEMS_PER_PAGE - 1) // ITEMS_PER_PAGE
+    page = max(0, min(page, total_pages - 1))  # Ограничиваем страницу
+    context.user_data['page'] = page
+    context.user_data['guide'] = guide
+
+    start_idx = page * ITEMS_PER_PAGE
+    end_idx = min(start_idx + ITEMS_PER_PAGE, total_items)
+    questions = guide["questions"][start_idx:end_idx]
+
+    keyboard = [[InlineKeyboardButton(f"📄 {q['question']}", callback_data=f'question_{q["id"]}')] for q in questions]
+    nav_buttons = []
+    if page > 0:
+        nav_buttons.append(InlineKeyboardButton("⬅️ Назад", callback_data=f'page_{page-1}'))
+    if page < total_pages - 1:
+        nav_buttons.append(InlineKeyboardButton("Вперёд ➡️", callback_data=f'page_{page+1}'))
+    if nav_buttons:
+        keyboard.append(nav_buttons)
+
+    reply_markup = InlineKeyboardMarkup(keyboard)
+    text = f"📖 Справочник (страница {page + 1}/{total_pages}):"
+    if update.message:
+        await update.message.reply_text(text, reply_markup=reply_markup)
+    elif update.callback_query:
+        await update.callback_query.message.edit_text(text, reply_markup=reply_markup)
+    logger.info(f"User {update.effective_user.id} viewed guide page {page + 1}")
+
+# Показ ответа
+@restrict_access
+async def show_answer(update: Update, context: ContextTypes.DEFAULT_TYPE):
+    query = update.callback_query
+    await query.answer()
+    question_id = int(query.data.split('_')[1])
+    logger.info(f"User {update.effective_user.id} requested answer for question ID {question_id}")
+    guide = load_guide()
+    question = next((q for q in guide["questions"] if q["id"] == question_id), None)
+    if question:
+        response = f"📄 Вопрос: {question['question']}\nОтвет: {question['answer']}"
+        # Поддержка обратной совместимости: проверяем 'photo' и 'photos'
+        photo_ids = question.get('photos', []) or ([question['photo']] if question.get('photo') else [])
+        if ENABLE_PHOTOS and photo_ids:
+            if len(photo_ids) == 1:
+                # Одна фотография
+                await query.message.reply_photo(
+                    photo=photo_ids[0],
+                    caption=response,
+                    reply_markup=MAIN_MENU
+                )
+            else:
+                # Несколько фотографий как альбом
+                media = [InputMediaPhoto(media=photo_id, caption=response if i == 0 else None) for i, photo_id in enumerate(photo_ids)]
+                await query.message.reply_media_group(media=media)
+                # Отправляем главное меню отдельным сообщением
+                await query.message.reply_text("Выберите действие:", reply_markup=MAIN_MENU)
+        else:
+            await query.message.reply_text(response, reply_markup=MAIN_MENU)
+    else:
+        await query.message.reply_text("❌ Вопрос не найден!", reply_markup=MAIN_MENU)
+    context.user_data.clear()  # Очищаем user_data
+
+# Обработка пагинации
+@restrict_access
+async def handle_pagination(update: Update, context: ContextTypes.DEFAULT_TYPE):
+    query = update.callback_query
+    await query.answer()
+    page = int(query.data.split('_')[1])
+    guide = context.user_data.get('guide', load_guide())
+    await display_guide_page(update, context, guide, page)
+
+# Поиск по ключевым словам
+@restrict_access
+async def perform_search(update: Update, context: ContextTypes.DEFAULT_TYPE):
+    keyword = update.message.text.lower()
+    logger.info(f"User {update.effective_user.id} searched for '{keyword}'")
+    guide = load_guide()
+    results = [q for q in guide["questions"] if keyword in q["question"].lower() or keyword in q["answer"].lower()]
+    if not results:
+        await update.message.reply_text(
+            "🔍 Ничего не найдено. Попробуйте другое ключевое слово!",
+            reply_markup=MAIN_MENU
+        )
+        return
+    context.user_data['guide'] = {"questions": results}
+    context.user_data['page'] = 0
+    await display_guide_page(update, context, {"questions": results}, 0)
+
+# Добавление пункта
+@restrict_access
+async def add_point(update: Update, context: ContextTypes.DEFAULT_TYPE):
+    logger.info(f"User {update.effective_user.id} started adding a new point")
+    context.user_data.clear()  # Очищаем user_data
+    context.user_data['photos'] = []  # Инициализируем список для фотографий
+    context.user_data['media_group_id'] = None
+    context.user_data['last_photo_time'] = None
+    context.user_data['point_saved'] = False  # Флаг для предотвращения дублирования
+    await update.message.reply_text(
+        "➕ Введите вопрос (например, 'Ошибка входа в систему'):\n(Напишите /cancel для отмены)",
+        reply_markup=ReplyKeyboardMarkup([["/cancel"]], resize_keyboard=True)
+    )
+    return QUESTION
+
+@restrict_access
+async def receive_question(update: Update, context: ContextTypes.DEFAULT_TYPE):
+    context.user_data['new_question'] = update.message.text
+    logger.info(f"User {update.effective_user.id} entered question: {update.message.text}")
+    prompt = "Введите подсказку для решения"
+    if ENABLE_PHOTOS:
+        prompt += " (или отправьте фото/альбом с подписью)"
+    prompt += ":\n(Напишите /cancel для отмены)"
+    await update.message.reply_text(
+        prompt,
+        reply_markup=ReplyKeyboardMarkup([["/cancel"]], resize_keyboard=True)
+    )
+    return ANSWER
+
+@restrict_access
+async def receive_answer(update: Update, context: ContextTypes.DEFAULT_TYPE):
+    # Сохраняем текст ответа
+    context.user_data['answer'] = update.message.caption if update.message.photo else update.message.text if update.message.text else ""
+    if ENABLE_PHOTOS and update.message.photo:
+        # Проверяем, является ли сообщение частью альбома
+        if update.message.media_group_id:
+            context.user_data['media_group_id'] = update.message.media_group_id
+            context.user_data['photos'].append(update.message.photo[-1].file_id)
+            context.user_data['last_photo_time'] = update.message.date
+            logger.info(f"User {update.effective_user.id} added photo to media group {update.message.media_group_id}: {update.message.photo[-1].file_id}")
+            # Запускаем таймер для завершения альбома
+            asyncio.create_task(check_album_timeout(update, context))
+            return ANSWER_PHOTOS
+        else:
+            # Одиночная фотография
+            context.user_data['photos'] = [update.message.photo[-1].file_id]
+            logger.info(f"User {update.effective_user.id} added single photo: {context.user_data['photos']}")
+    # Сохраняем пункт, если нет альбома или это текстовый ответ
+    await save_new_point(update, context, send_message=True)
+    context.user_data.clear()  # Очищаем user_data
+    return ConversationHandler.END
+
+async def check_album_timeout(update: Update, context: ContextTypes.DEFAULT_TYPE):
+    # Ждём 2 секунды, чтобы собрать все фотографии альбома
+    await asyncio.sleep(2)
+    if context.user_data.get('last_photo_time') == update.message.date and not context.user_data.get('point_saved'):
+        logger.info(f"User {update.effective_user.id} finished album for media group {context.user_data.get('media_group_id')}")
+        await save_new_point(update, context, send_message=True)
+        context.user_data['point_saved'] = True  # Устанавливаем флаг после сохранения
+        context.user_data.clear()  # Очищаем user_data после отправки
+        return ConversationHandler.END
+    return None
+
+async def save_new_point(update: Update, context: ContextTypes.DEFAULT_TYPE, send_message: bool = False):
+    if context.user_data.get('point_saved'):
+        logger.info(f"User {update.effective_user.id} skipped saving point as it was already saved")
+        return
+    guide = load_guide()
+    new_id = max([q["id"] for q in guide["questions"]], default=0) + 1
+    new_point = {
+        "id": new_id,
+        "question": context.user_data['new_question'],
+        "answer": context.user_data['answer']
+    }
+    if ENABLE_PHOTOS and context.user_data['photos']:
+        new_point['photos'] = context.user_data['photos']
+        logger.info(f"User {update.effective_user.id} added photos: {new_point['photos']}")
+    guide["questions"].append(new_point)
+    save_guide(guide)
+    logger.info(f"User {update.effective_user.id} added new point: {new_point['question']}")
+    if send_message:
+        await update.message.reply_text(
+            f"➕ Пункт добавлен!\nВопрос: {new_point['question']}",
+            reply_markup=MAIN_MENU
+        )
+    context.user_data['point_saved'] = True  # Устанавливаем флаг после сохранения
+
+@restrict_access
+async def receive_answer_photos(update: Update, context: ContextTypes.DEFAULT_TYPE):
+    if update.message.media_group_id == context.user_data.get('media_group_id'):
+        context.user_data['photos'].append(update.message.photo[-1].file_id)
+        context.user_data['last_photo_time'] = update.message.date
+        logger.info(f"User {update.effective_user.id} added photo to media group: {update.message.photo[-1].file_id}")
+        # Перезапускаем таймер только если не сохранено
+        if not context.user_data.get('point_saved'):
+            asyncio.create_task(check_album_timeout(update, context))
+        return ANSWER_PHOTOS
+    # Если получено сообщение с новым media_group_id или без него, сохраняем текущий пункт
+    if not context.user_data.get('point_saved'):
+        await save_new_point(update, context, send_message=True)
+        context.user_data['point_saved'] = True
+    context.user_data.clear()
+    return ConversationHandler.END
+
+# Редактирование пункта
+@restrict_access
+async def edit_point(update: Update, context: ContextTypes.DEFAULT_TYPE):
+    logger.info(f"User {update.effective_user.id} started editing a point")
+    context.user_data.clear()  # Очищаем user_data
+    guide = load_guide()
+    if not guide["questions"]:
+        await update.message.reply_text(
+            "📖 Справочник пуст. Нечего редактировать! ➕",
+            reply_markup=MAIN_MENU
+        )
+        return
+    context.user_data['guide'] = guide
+    context.user_data['page'] = 0
+    await display_edit_page(update, context, guide, 0)
+    return EDIT_QUESTION
+
+# Отображение страницы для редактирования
+async def display_edit_page(update: Update, context: ContextTypes.DEFAULT_TYPE, guide, page):
+    ITEMS_PER_PAGE = 15
+    total_items = len(guide["questions"])
+    total_pages = (total_items + ITEMS_PER_PAGE - 1) // ITEMS_PER_PAGE
+    page = max(0, min(page, total_pages - 1))  # Ограничиваем страницу
+    context.user_data['page'] = page
+    context.user_data['guide'] = guide
+
+    start_idx = page * ITEMS_PER_PAGE
+    end_idx = min(start_idx + ITEMS_PER_PAGE, total_items)
+    questions = guide["questions"][start_idx:end_idx]
+
+    keyboard = [[InlineKeyboardButton(f"📄 {q['question']}", callback_data=f'edit_question_{q["id"]}')] for q in questions]
+    nav_buttons = []
+    if page > 0:
+        nav_buttons.append(InlineKeyboardButton("⬅️ Назад", callback_data=f'edit_page_{page-1}'))
+    if page < total_pages - 1:
+        nav_buttons.append(InlineKeyboardButton("Вперёд ➡️", callback_data=f'edit_page_{page+1}'))
+    nav_buttons.append(InlineKeyboardButton("🚪 Отмена", callback_data='cancel_edit'))
+    keyboard.append(nav_buttons)
+
+    reply_markup = InlineKeyboardMarkup(keyboard)
+    text = f"✏️ Выберите вопрос для редактирования (страница {page + 1}/{total_pages}):"
+    if update.message:
+        await update.message.reply_text(text, reply_markup=reply_markup)
+    elif update.callback_query:
+        await update.callback_query.message.edit_text(text, reply_markup=reply_markup)
+    logger.info(f"User {update.effective_user.id} viewed edit page {page + 1}")
+
+# Обработка пагинации для редактирования
+@restrict_access
+async def handle_edit_pagination(update: Update, context: ContextTypes.DEFAULT_TYPE):
+    query = update.callback_query
+    await query.answer()
+    if query.data == 'cancel_edit':
+        context.user_data.clear()
+        await query.message.reply_text("🚪 Редактирование отменено.", reply_markup=MAIN_MENU)
+        return ConversationHandler.END
+    page = int(query.data.split('_')[2])
+    guide = context.user_data.get('guide', load_guide())
+    await display_edit_page(update, context, guide, page)
+    return EDIT_QUESTION
+
+@restrict_access
+async def select_edit_question(update: Update, context: ContextTypes.DEFAULT_TYPE):
+    query = update.callback_query
+    await query.answer()
+    context.user_data['edit_question_id'] = int(query.data.split('_')[2])
+    logger.info(f"User {update.effective_user.id} selected question ID {context.user_data['edit_question_id']} for editing")
+    keyboard = [
+        [InlineKeyboardButton("Изменить вопрос", callback_data='edit_field_question')],
+        [InlineKeyboardButton("Изменить ответ", callback_data='edit_field_answer')],
+        [InlineKeyboardButton("Удалить пункт", callback_data='edit_field_delete')]
+    ]
+    if ENABLE_PHOTOS:
+        keyboard.insert(2, [InlineKeyboardButton("Добавить/изменить фото", callback_data='edit_field_photo')])
+    keyboard.append([InlineKeyboardButton("🚪 Отмена", callback_data='cancel_edit')])
+    reply_markup = InlineKeyboardMarkup(keyboard)
+    await query.message.reply_text("✏️ Что хотите изменить?", reply_markup=reply_markup)
+    return EDIT_FIELD
+
+@restrict_access
+async def receive_edit_field(update: Update, context: ContextTypes.DEFAULT_TYPE):
+    query = update.callback_query
+    await query.answer()
+    if query.data == 'cancel_edit':
+        context.user_data.clear()
+        await query.message.reply_text("🚪 Редактирование отменено.", reply_markup=MAIN_MENU)
+        return ConversationHandler.END
+    context.user_data['edit_field'] = query.data
+    logger.info(f"User {update.effective_user.id} chose to edit field: {query.data}")
+    if query.data == 'edit_field_delete':
+        guide = load_guide()
+        question_id = context.user_data['edit_question_id']
+        guide["questions"] = [q for q in guide["questions"] if q["id"] != question_id]
+        save_guide(guide)
+        context.user_data.clear()  # Очищаем user_data
+        await query.message.reply_text("🗑️ Пункт удалён!", reply_markup=MAIN_MENU)
+        return ConversationHandler.END
+    field = "вопрос" if query.data == 'edit_field_question' else "ответ" if query.data == 'edit_field_answer' else "фото/альбом"
+    prompt = f"✏️ Введите новый {field}:\n(Напишите /cancel для отмены)"
+    await query.message.reply_text(
+        prompt,
+        reply_markup=ReplyKeyboardMarkup([["/cancel"]], resize_keyboard=True)
+    )
+    return EDIT_VALUE
+
+@restrict_access
+async def receive_edit_value(update: Update, context: ContextTypes.DEFAULT_TYPE):
+    guide = load_guide()
+    question_id = context.user_data['edit_question_id']
+    field = context.user_data['edit_field']
+    for q in guide["questions"]:
+        if q["id"] == question_id:
+            if field == 'edit_field_question':
+                q['question'] = update.message.text
+            elif field == 'edit_field_answer':
+                q['answer'] = update.message.text
+            elif field == 'edit_field_photo' and ENABLE_PHOTOS:
+                if update.message.photo:
+                    q['photos'] = [update.message.photo[-1].file_id]
+                    logger.info(f"User {update.effective_user.id} updated photo(s) for question ID {question_id}: {q['photos']}")
+                    q.pop('photo', None)  # Удаляем старое поле 'photo'
+                else:
+                    await update.message.reply_text(
+                        "❌ Пожалуйста, отправьте фото или альбом!\n(Напишите /cancel для отмены)",
+                        reply_markup=ReplyKeyboardMarkup([["/cancel"]], resize_keyboard=True)
+                    )
+                    return
+            break
+    save_guide(guide)
+    logger.info(f"User {update.effective_user.id} updated {field} for question ID {question_id}")
+    context.user_data.clear()  # Очищаем user_data
+    await update.message.reply_text(
+        f"✏️ {field.replace('edit_field_', '').capitalize()} обновлён!",
+        reply_markup=MAIN_MENU
+    )
+    return ConversationHandler.END
+
+# Обработчик неподдерживаемых сообщений
+@restrict_access
+async def handle_invalid_input(update: Update, context: ContextTypes.DEFAULT_TYPE):
+    logger.warning(f"User {update.effective_user.id} sent invalid input in conversation state")
+    await update.message.reply_text(
+        "❌ Пожалуйста, отправьте текст или фото/альбом (для ответа/фото)!\n(Напишите /cancel для отмены)",
+        reply_markup=ReplyKeyboardMarkup([["/cancel"]], resize_keyboard=True)
+    )
+
+# Запуск бота
+async def main():
+    application = Application.builder().token(os.getenv("BOT_TOKEN")).build()
+    application.add_error_handler(error_handler)
+    application.add_handler(CommandHandler("start", start))
+    application.add_handler(CommandHandler("cancel", cancel))
+    application.add_handler(MessageHandler(filters.Regex(r'^📖 Справочник$'), open_guide))
+    application.add_handler(CallbackQueryHandler(show_answer, pattern='^question_.*$'))
+    application.add_handler(CallbackQueryHandler(handle_pagination, pattern='^page_.*$'))
+    add_conv = ConversationHandler(
+        entry_points=[MessageHandler(filters.Regex(r'^➕ Добавить пункт$'), add_point)],
+        states={
+            QUESTION: [MessageHandler(filters.TEXT & ~filters.COMMAND, receive_question)],
+            ANSWER: [
+                MessageHandler(filters.TEXT & ~filters.COMMAND, receive_answer),
+                MessageHandler(filters.PHOTO, receive_answer) if ENABLE_PHOTOS else None,
+                MessageHandler(~(filters.TEXT | filters.PHOTO) & ~filters.COMMAND, handle_invalid_input)
+            ],
+            ANSWER_PHOTOS: [
+                MessageHandler(filters.PHOTO, receive_answer_photos) if ENABLE_PHOTOS else None,
+                MessageHandler(filters.TEXT & ~filters.COMMAND, receive_answer),
+                MessageHandler(~(filters.TEXT | filters.PHOTO) & ~filters.COMMAND, handle_invalid_input)
+            ]
+        },
+        fallbacks=[CommandHandler("cancel", cancel)],
+        per_user=True,
+        per_chat=True,
+        allow_reentry=True  # Разрешаем повторный вход
+    )
+    application.add_handler(add_conv)
+    edit_conv = ConversationHandler(
+        entry_points=[MessageHandler(filters.Regex(r'^✏️ Редактировать пункт$'), edit_point)],
+        states={
+            EDIT_QUESTION: [
+                CallbackQueryHandler(select_edit_question, pattern='^edit_question_.*$'),
+                CallbackQueryHandler(handle_edit_pagination, pattern='^(edit_page_.*|cancel_edit)$')
+            ],
+            EDIT_FIELD: [CallbackQueryHandler(receive_edit_field, pattern='^(edit_field_.*|cancel_edit)$')],
+            EDIT_VALUE: [
+                MessageHandler(filters.TEXT & ~filters.COMMAND, receive_edit_value),
+                MessageHandler(filters.PHOTO, receive_edit_value) if ENABLE_PHOTOS else None,
+                MessageHandler(~(filters.TEXT | filters.PHOTO) & ~filters.COMMAND, handle_invalid_input)
+            ]
+        },
+        fallbacks=[CommandHandler("cancel", cancel)],
+        per_user=True,
+        per_chat=True,
+        allow_reentry=True  # Разрешаем повторный вход
+    )
+    application.add_handler(edit_conv)
+    application.add_handler(MessageHandler(filters.TEXT & ~filters.COMMAND & ~filters.Regex(r'^(📖 Справочник|➕ Добавить пункт|✏️ Редактировать пункт)$'), perform_search))
+    await application.initialize()
+    await application.start()
+    await application.updater.start_polling()
+    logger.info("Bot is running...")
+    # Keep the bot running until interrupted
+    try:
+        while True:
+            await asyncio.sleep(3600)  # Sleep for an hour to keep the event loop alive
+    except KeyboardInterrupt:
+        await application.stop()
+        await application.updater.stop()
+
+if __name__ == '__main__':
     asyncio.run(main())